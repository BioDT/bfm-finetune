[project]
name = "bfm-finetune"
version = "0.1.0"
description = "Finetuning for BFM"
authors = [
    {name = "Thanasis Trantas",email = "thanasis.trantas@tno.nl"},
    {name = "Martino Mensio",email = "martino.mensio@tno.nl"},
    {name = "Taimur Khan",email = "taimur.khan@ufz.de"},
]
readme = "README.md"
requires-python = ">=3.12"
<<<<<<< HEAD
# dependencies = [
#     "microsoft-aurora (>=1.5.0,<2.0.0)",
#     "plotly (>=6.0.1,<7.0.0)",
#     "mlflow (>=2.21.2,<3.0.0)",
#     "hydra-core (>=1.3.2,<2.0.0)",
#     "scikit-learn (>=1.6.1,<2.0.0)",
#     "cartopy (>=0.24.1,<0.25.0)",
#     "scikit-image (>=0.25.2,<0.26.0)",
#     "typer (>=0.15.2,<0.16.0)",
#     "seaborn (>=0.13.2,<0.14.0)",
# ]

[tool.poetry.dependencies]
microsoft-aurora = ">=1.5.0,<2.0.0"
plotly = ">=6.0.1,<7.0.0"
mlflow = ">=2.21.2,<3.0.0"
hydra-core = ">=1.3.2,<2.0.0"
scikit-learn = ">=1.6.1,<2.0.0"
cartopy = ">=0.24.1,<0.25.0"
scikit-image = ">=0.25.2,<0.26.0"
typer = ">=0.15.2,<0.16.0"
seaborn = ">=0.13.2,<0.14.0"
gravity-wave-finetuning = { path = "./gravity-wave-finetuning/", develop = true }
=======
dependencies = [
    "microsoft-aurora (>=1.5.0,<2.0.0)",
    "plotly (>=6.0.1,<7.0.0)",
    "mlflow (>=2.21.2,<3.0.0)",
    "hydra-core (>=1.3.2,<2.0.0)",
    "scikit-learn (>=1.6.1,<2.0.0)",
    "cartopy (>=0.24.1,<0.25.0)",
    "scikit-image (>=0.25.2,<0.26.0)",
    "typer (>=0.15.2,<0.16.0)",
    "seaborn (>=0.13.2,<0.14.0)",
    "properscoring (>=0.1,<0.2)",
]
>>>>>>> 3c739392


[tool.poetry.group.dev.dependencies]
black = "^25.1.0"
isort = "^6.0.1"
pytest = "^8.3.5"
ipykernel = "^6.29.5"
nbformat = "^5.10.4"
pre-commit = "^4.2.0"

[build-system]
requires = ["poetry-core>=2.0.0,<3.0.0"]
build-backend = "poetry.core.masonry.api"<|MERGE_RESOLUTION|>--- conflicted
+++ resolved
@@ -9,7 +9,6 @@
 ]
 readme = "README.md"
 requires-python = ">=3.12"
-<<<<<<< HEAD
 # dependencies = [
 #     "microsoft-aurora (>=1.5.0,<2.0.0)",
 #     "plotly (>=6.0.1,<7.0.0)",
@@ -20,6 +19,7 @@
 #     "scikit-image (>=0.25.2,<0.26.0)",
 #     "typer (>=0.15.2,<0.16.0)",
 #     "seaborn (>=0.13.2,<0.14.0)",
+#     "properscoring (>=0.1,<0.2)",
 # ]
 
 [tool.poetry.dependencies]
@@ -32,21 +32,8 @@
 scikit-image = ">=0.25.2,<0.26.0"
 typer = ">=0.15.2,<0.16.0"
 seaborn = ">=0.13.2,<0.14.0"
+properscoring = ">=0.1,<0.2"
 gravity-wave-finetuning = { path = "./gravity-wave-finetuning/", develop = true }
-=======
-dependencies = [
-    "microsoft-aurora (>=1.5.0,<2.0.0)",
-    "plotly (>=6.0.1,<7.0.0)",
-    "mlflow (>=2.21.2,<3.0.0)",
-    "hydra-core (>=1.3.2,<2.0.0)",
-    "scikit-learn (>=1.6.1,<2.0.0)",
-    "cartopy (>=0.24.1,<0.25.0)",
-    "scikit-image (>=0.25.2,<0.26.0)",
-    "typer (>=0.15.2,<0.16.0)",
-    "seaborn (>=0.13.2,<0.14.0)",
-    "properscoring (>=0.1,<0.2)",
-]
->>>>>>> 3c739392
 
 
 [tool.poetry.group.dev.dependencies]

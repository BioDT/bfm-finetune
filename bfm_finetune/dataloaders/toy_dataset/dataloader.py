--- conflicted
+++ resolved
@@ -17,16 +17,12 @@
         self.num_samples = num_samples
         self.new_input_channels = new_input_channels
         self.num_species = num_species
-<<<<<<< HEAD
-        self.lat = torch.linspace(90, -90, geo_size[0])
-        self.lon = torch.linspace(0, 360, geo_size[1] + 1)[:-1]
-=======
+
         # Define latitude and longitude grids.
         self.lat = torch.linspace(
             start=90, end=-90, steps=geo_size[0]
-        )  # 17 latitude points
-        self.lon = torch.linspace(0, 360, geo_size[1] + 1)[:-1]  # 32 longitude points
->>>>>>> 2b12ac56
+        )
+        self.lon = torch.linspace(0, 360, geo_size[1] + 1)[:-1]
         self.metadata = Metadata(
             lat=self.lat,
             lon=self.lon,
@@ -42,11 +38,6 @@
         return self.num_samples
 
     def __getitem__(self, idx):
-<<<<<<< HEAD
-=======
-        # print(f"__getitem__{idx}")
-        # Simulate new finetuning input with shape (T, new_input_channels, H, W).
->>>>>>> 2b12ac56
         new_input = torch.randn(self.T, self.new_input_channels, self.H, self.W)
         surf_vars = {"species_distribution": new_input}
         static_vars = {k: torch.randn(self.H, self.W) for k in ("lsm", "z", "slt")}

--- conflicted
+++ resolved
@@ -106,7 +106,6 @@
     base_model.to(device)
 
     num_species = cfg.dataset.num_species  # Our new finetuning dataset has 500 channels.
-<<<<<<< HEAD
     # geo_size = (152, 320)  # WORKS
     # geo_size = (152, 200) # TODO: make this dynamic (200 comes from only positive lon)
     # # geo_size = (17, 32)  # WORKS
@@ -116,14 +115,6 @@
     if supersampling_target_lat_lon:
         print("supersampling lat-lon", supersampling_target_lat_lon[0].shape, supersampling_target_lat_lon[1].shape)
     
-=======
-    #geo_size = (152, 320)  # WORKS
-    # geo_size = (17, 32)  # WORKS
-    #geo_size = (742, 1484)  # ~27×27 km at equator
-    if cfg.model.supersampling:
-        geo_size = (721, 1440) #WORKS
-
->>>>>>> c73cd294
     latent_dim = 12160
     num_epochs = cfg.training.epochs
 

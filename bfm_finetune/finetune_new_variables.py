--- conflicted
+++ resolved
@@ -1,11 +1,7 @@
 import os
-<<<<<<< HEAD
-from datetime import datetime
+import mlflow
 from pathlib import Path
 
-=======
-import mlflow
->>>>>>> 13779f86
 import torch
 import torch.nn as nn
 import torch.optim as optim
@@ -70,11 +66,8 @@
 
     output_dir = HydraConfig.get().runtime.output_dir
 
-<<<<<<< HEAD
     print(output_dir)
 
-=======
->>>>>>> 13779f86
     if cfg.model.base_small:
         base_model = AuroraSmall()
         base_model.load_checkpoint(
@@ -158,41 +151,14 @@
     criterion = nn.MSELoss()
 
     # Load checkpoint if available
-<<<<<<< HEAD
-    # start_epoch, best_loss = load_checkpoint(model, optimizer, checkpoint_path)
+    start_epoch, best_loss = load_checkpoint(model, optimizer, cfg.training.checkpoint_path)
+    val_loss = 1_000_000
+    mlflow.set_experiment("BFM_Finetune")
 
-    model.train()
-    num_epochs = 10
     plots_dir = Path(output_dir) / "plots"
     if not os.path.exists(plots_dir):
         os.makedirs(plots_dir)
-    for epoch in range(num_epochs):
-        epoch_loss = 0.0
-        for sample in dataloader:
-            batch = sample["batch"].to(device)
-            targets = sample["target"].to(device)
-            optimizer.zero_grad()
-            outputs = model(batch)  # outputs: (B, 10000, H, W)
-            # print(f"output shape {outputs.shape}")
-            # print(f"target shape {targets.shape}")
-            loss = criterion(outputs, targets)
-            loss.backward()
-            optimizer.step()
-            epoch_loss += loss.item()
-        print(f"Epoch {epoch+1}/{num_epochs}, Loss: {epoch_loss/len(dataloader):.4f}")
-        # evaluate
-        with torch.inference_mode():
-            prediction = model.forward(batch)
-        plot_eval(
-            batch=sample["batch"],
-            prediction_species=prediction,
-            epoch=epoch,
-            out_dir=plots_dir,
-        )
-=======
-    start_epoch, best_loss = load_checkpoint(model, optimizer, cfg.training.checkpoint_path)
-    val_loss = 1_000_000
-    mlflow.set_experiment("BFM_Finetune")
+
     with mlflow.start_run():
         mlflow.log_param("num_epochs", cfg.training.epochs)
         mlflow.log_param("learning_rate", cfg.training.lr)
@@ -205,6 +171,7 @@
                 print(f"Epoch {epoch+1}/{num_epochs}, Val Loss: {val_loss:.4f}")
                 mlflow.log_metric("val_loss", val_loss, step=epoch+1)
 
+
             
             print(f"Epoch {epoch+1}/{num_epochs}, Train Loss: {train_loss:.4f}")
             mlflow.log_metric("train_loss", train_loss, step=epoch+1)
@@ -213,7 +180,18 @@
                 best_loss = val_loss
                 save_checkpoint(model, optimizer, epoch, best_loss, cfg.training.checkpoint_path)
                 mlflow.log_metric("best_loss", best_loss, step=epoch+1)
->>>>>>> 13779f86
+
+    # final evaluate
+    for sample in val_dataloader:
+        batch = sample["batch"]
+        target = sample["target"]
+        with torch.inference_mode():
+            prediction = model.forward(batch)
+        plot_eval(
+            batch=batch,
+            prediction_species=prediction,
+            out_dir=plots_dir,
+        )
 
 
 if __name__ == "__main__":
